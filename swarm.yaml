version: '3.8'

services:
  frontend:
    image: ghcr.io/shuffle/shuffle-frontend:nightly
    hostname: shuffle-frontend
    networks:
      - shuffle
    env_file: .env
    deploy:
      replicas: ${SWARM_NODE_COUNT}
      restart_policy:
        condition: any
        delay: 10s
        max_attempts: 0  # Unlimited restarts for resilience
        window: 60s
      placement:
        max_replicas_per_node: 1
      update_config:
        parallelism: 1
        delay: 10s
        failure_action: rollback

  backend:
    image: ghcr.io/shuffle/shuffle-backend:nightly
    hostname: shuffle-backend
    networks:
      - shuffle
      - swarm_executions
    volumes:
      - /var/run/docker.sock:/var/run/docker.sock
      - shuffle-apps:/shuffle-apps
      - shuffle-files:/shuffle-files
    env_file: .env
    deploy:
      replicas: ${SWARM_NODE_COUNT}
      restart_policy:
        condition: any
        delay: 10s
        max_attempts: 0  # Unlimited restarts for resilience
        window: 60s
      placement:
        max_replicas_per_node: 1
      update_config:
        parallelism: 1
        delay: 10s
        failure_action: rollback

  orborus:
    image: ghcr.io/shuffle/shuffle-orborus:nightly
    hostname: shuffle-orborus
    networks:
      - shuffle
      - swarm_executions
    volumes:
      - /var/run/docker.sock:/var/run/docker.sock
    env_file: .env
    environment:
      - SHUFFLE_APP_SDK_TIMEOUT=300
      - BASE_URL=http://shuffle-backend:5001
      - SHUFFLE_STATS_DISABLED=true
      - SHUFFLE_SWARM_CONFIG=run
<<<<<<< HEAD
      - SHUFFLE_WORKER_IMAGE=ghcr.io/shuffle/shuffle-worker:latest
      - SHUFFLE_APP_REPLICA=${SHUFFLE_APP_REPLICA}
      - SHUFFLE_WORKER_SERVER_URL=http://shuffle-workers:33333
      - SHUFFLE_SWARM_NETWORK_NAME=shuffle_swarm_executions
      - SHUFFLE_ORBORUS_EXECUTION_CONCURRENCY=${SHUFFLE_ORBORUS_EXECUTION_CONCURRENCY}
=======
      - SHUFFLE_WORKER_IMAGE=ghcr.io/shuffle/shuffle-worker:nightly
      - SHUFFLE_APP_REPLICAS=10
      - SHUFFLE_WORKER_SERVER_URL=http://shuffle-workers:33333
      - SHUFFLE_SWARM_NETWORK_NAME=shuffle_swarm_executions
      - SHUFFLE_DEBUG_MEMORY=true
      - DEBUG_MEMORY=true
>>>>>>> a3d30860
    deploy:
      replicas: ${SWARM_NODE_COUNT}
      restart_policy:
        condition: any
        delay: 10s
        max_attempts: 0  # Unlimited restarts for resilience
        window: 60s
      placement:
        preferences:
          - spread: node.id

  opensearch:
    image: opensearchproject/opensearch:3.0.0
    env_file: .env
    environment:
      - OPENSEARCH_JAVA_OPTS=${OPENSEARCH_JAVA_OPTS}
      - bootstrap.memory_lock=false
      - DISABLE_PERFORMANCE_ANALYZER_AGENT_CLI=true
      - cluster.routing.allocation.disk.threshold_enabled=true
      - cluster.name=shuffle-cluster
      - node.name={{.Node.Hostname}}-{{.Task.Slot}}
      - node.store.allow_mmap=false
      - network.host=0.0.0.0
      - discovery.seed_hosts=tasks.opensearch
      - cluster.initial_cluster_manager_nodes={{.Node.Hostname}}-{{.Task.Slot}}
      - action.auto_create_index=true
      - DISABLE_SECURITY_PLUGIN=true
      # Dynamic thread pool settings based on node count
      - thread_pool.search.size=${THREAD_POOL_SEARCH_SIZE}
      - thread_pool.search.queue_size=${THREAD_POOL_SEARCH_QUEUE}
      - thread_pool.write.size=${THREAD_POOL_WRITE_SIZE}
      - thread_pool.write.queue_size=${THREAD_POOL_WRITE_QUEUE}
      - thread_pool.get.size=${THREAD_POOL_GET_SIZE}
      - thread_pool.get.queue_size=${THREAD_POOL_GET_QUEUE}
      # Note: thread_pool.bulk.* removed - deprecated in OpenSearch 3.0, write thread pool handles bulk operations
      # Circuit breaker settings - dynamically adjusted
      - indices.breaker.total.limit=${CIRCUIT_BREAKER_TOTAL_LIMIT}
      - indices.breaker.request.limit=${CIRCUIT_BREAKER_REQUEST_LIMIT}
      - indices.breaker.fielddata.limit=${CIRCUIT_BREAKER_FIELDDATA_LIMIT}
      - network.breaker.inflight_requests.limit=${CIRCUIT_BREAKER_NETWORK_LIMIT}
      # Memory settings
      - indices.memory.index_buffer_size=30%
      - indices.memory.min_index_buffer_size=256mb
      - indices.queries.cache.size=20%
      - indices.requests.cache.size=10%
      - indices.fielddata.cache.size=20%
      # Note: index.* settings removed - these are index-level settings that cannot be set at node level in OpenSearch 3.0
      # Search settings
      - search.default_search_timeout=60s
      - search.max_buckets=50000
      - search.allow_expensive_queries=false
      # Note: bulk.* settings removed - not supported in OpenSearch 3.0
      # HTTP settings
      - http.max_content_length=200mb
      - http.max_header_size=16kb
      - http.max_initial_line_length=8kb
      # Disk watermarks
      - cluster.routing.allocation.disk.watermark.low=80%
      - cluster.routing.allocation.disk.watermark.high=90%
      - cluster.routing.allocation.disk.watermark.flood_stage=95%
    ulimits:
      memlock:
        soft: -1
        hard: -1
      nofile:
        soft: 65536
        hard: 65536
    networks:
      - shuffle
    volumes:
      - /opt/shuffle/shuffle-database:/usr/share/opensearch/data
    deploy:
      replicas: ${SWARM_NODE_COUNT}
      endpoint_mode: dnsrr
      restart_policy:
        condition: any
        delay: 15s
        max_attempts: 0  # Unlimited restarts for resilience
        window: 60s
      update_config:
        parallelism: 1
        delay: 30s
        failure_action: rollback
      placement:
        max_replicas_per_node: 1
        preferences:
          - spread: node.id
      resources:
        limits:
          memory: 6G  # Reduced for stability
        reservations:
          memory: 4G


  load-balancer:
    image: nginx:alpine
    ports:
      - "3001:80"
      - "3443:443"
    networks:
      - shuffle
    configs:
      - source: nginx_main_conf
        target: /etc/nginx/nginx.conf
    deploy:
      replicas: ${SWARM_NODE_COUNT}
      restart_policy:
        condition: any
        delay: 10s  # Faster restart
        max_attempts: 0  # Unlimited restarts for resilience
        window: 60s
      placement:
        max_replicas_per_node: 1

  memcached:
    image: memcached:latest
    hostname: shuffle_memcached
    networks:
      - shuffle
      - swarm_executions
    env_file: .env
    deploy:
      replicas: ${SWARM_NODE_COUNT}
      restart_policy:
        condition: any
        delay: 10s
        max_attempts: 0  # Unlimited restarts for resilience
        window: 60s
      resources:
        limits:
          memory: 1G
        reservations:
          memory: 512M

configs:
  nginx_main_conf:
    file: ./nginx-main.conf

volumes:
  # NFS volumes - shared across all swarm nodes (NFSv3 with pinned mountd)
  shuffle-apps:
    driver: local
    driver_opts:
      type: nfs
      o: "addr=${NFS_MASTER_IP},nfsvers=3,proto=tcp,rw,soft,intr,port=2049,mountport=51771,resvport,nolock,timeo=600,retrans=2"
      device: ":/srv/nfs/shuffle-apps"

  shuffle-files:
    driver: local
    driver_opts:
      type: nfs
      o: "addr=${NFS_MASTER_IP},nfsvers=3,proto=tcp,rw,soft,intr,port=2049,mountport=51771,resvport,nolock,timeo=600,retrans=2"
      device: ":/srv/nfs/shuffle-files"

  shuffle-database:
    driver: local
    driver_opts:
      type: nfs
      o: "addr=${NFS_MASTER_IP},nfsvers=3,proto=tcp,rw,soft,intr,port=2049,mountport=51771,resvport,nolock,timeo=600,retrans=2"
      device: ":/srv/nfs/shuffle-database"


networks:
  shuffle:
    driver: overlay
    attachable: true
    driver_opts:
      com.docker.network.driver.mtu: "1500"
  swarm_executions:
    driver: overlay
    attachable: true
    driver_opts:
      com.docker.network.driver.mtu: "1500"<|MERGE_RESOLUTION|>--- conflicted
+++ resolved
@@ -60,20 +60,12 @@
       - BASE_URL=http://shuffle-backend:5001
       - SHUFFLE_STATS_DISABLED=true
       - SHUFFLE_SWARM_CONFIG=run
-<<<<<<< HEAD
-      - SHUFFLE_WORKER_IMAGE=ghcr.io/shuffle/shuffle-worker:latest
-      - SHUFFLE_APP_REPLICA=${SHUFFLE_APP_REPLICA}
-      - SHUFFLE_WORKER_SERVER_URL=http://shuffle-workers:33333
-      - SHUFFLE_SWARM_NETWORK_NAME=shuffle_swarm_executions
-      - SHUFFLE_ORBORUS_EXECUTION_CONCURRENCY=${SHUFFLE_ORBORUS_EXECUTION_CONCURRENCY}
-=======
       - SHUFFLE_WORKER_IMAGE=ghcr.io/shuffle/shuffle-worker:nightly
       - SHUFFLE_APP_REPLICAS=10
       - SHUFFLE_WORKER_SERVER_URL=http://shuffle-workers:33333
       - SHUFFLE_SWARM_NETWORK_NAME=shuffle_swarm_executions
       - SHUFFLE_DEBUG_MEMORY=true
       - DEBUG_MEMORY=true
->>>>>>> a3d30860
     deploy:
       replicas: ${SWARM_NODE_COUNT}
       restart_policy:
